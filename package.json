--- conflicted
+++ resolved
@@ -18,10 +18,6 @@
     "@socket.io/admin-ui": "^0.5.1",
     "@socket.io/redis-adapter": "^8.3.0",
     "fastify": "^5.1.0",
-<<<<<<< HEAD
-    "ioredis": "^5.4.1",
-=======
->>>>>>> 2ad22125
     "jsonwebtoken": "^9.0.2",
     "pg": "^8.13.1",
     "socket.io": "^4.8.1"
